/*
 * Copyright Camunda Services GmbH and/or licensed to Camunda Services GmbH under
 * one or more contributor license agreements. See the NOTICE file distributed
 * with this work for additional information regarding copyright ownership.
 * Licensed under the Zeebe Community License 1.0. You may not use this file
 * except in compliance with the Zeebe Community License 1.0.
 */
package io.zeebe.engine.processor.workflow.deployment.distribute;

import io.zeebe.engine.processor.ReadonlyProcessingContext;
import io.zeebe.engine.processor.SideEffectProducer;
import io.zeebe.engine.processor.TypedRecord;
import io.zeebe.engine.processor.TypedRecordProcessor;
import io.zeebe.engine.processor.TypedResponseWriter;
import io.zeebe.engine.processor.TypedStreamWriter;
import io.zeebe.engine.state.deployment.DeploymentsState;
import io.zeebe.protocol.impl.record.RecordMetadata;
import io.zeebe.protocol.impl.record.value.deployment.DeploymentRecord;
import io.zeebe.protocol.record.RecordType;
import io.zeebe.protocol.record.ValueType;
import io.zeebe.protocol.record.intent.DeploymentIntent;
import io.zeebe.util.sched.ActorControl;
import io.zeebe.util.sched.future.ActorFuture;
import java.util.function.Consumer;
import org.agrona.DirectBuffer;
import org.agrona.ExpandableArrayBuffer;
import org.agrona.concurrent.UnsafeBuffer;

public final class DeploymentDistributeProcessor implements TypedRecordProcessor<DeploymentRecord> {

  private final DeploymentsState deploymentsState;
  private final DeploymentDistributor deploymentDistributor;
<<<<<<< HEAD
  private ActorControl actor;
=======
  private final ActorControl actor;
>>>>>>> 2d45a9ae

  public DeploymentDistributeProcessor(
      final ActorControl actor,
      final DeploymentsState deploymentsState,
      final DeploymentDistributor deploymentDistributor) {
    this.deploymentsState = deploymentsState;
    this.deploymentDistributor = deploymentDistributor;
    this.actor = actor;
  }

  @Override
<<<<<<< HEAD
  public void onOpen(final ReadonlyProcessingContext processingContext) {
    actor = processingContext.getActor();
  }

  @Override
  public void onRecovered(ReadonlyProcessingContext context) {
    actor.submit(() -> reprocessPendingDeployments(context.getLogStreamWriter()));
  }

  private void reprocessPendingDeployments(TypedStreamWriter logStreamWriter) {
=======
  public void onRecovered(final ReadonlyProcessingContext context) {
    actor.submit(() -> reprocessPendingDeployments(context.getLogStreamWriter()));
  }

  private void reprocessPendingDeployments(final TypedStreamWriter logStreamWriter) {
>>>>>>> 2d45a9ae
    deploymentsState.foreachPending(
        ((pendingDeploymentDistribution, key) -> {
          final ExpandableArrayBuffer buffer = new ExpandableArrayBuffer();
          final DirectBuffer deployment = pendingDeploymentDistribution.getDeployment();
          buffer.putBytes(0, deployment, 0, deployment.capacity());

          distributeDeployment(
              key, pendingDeploymentDistribution.getSourcePosition(), buffer, logStreamWriter);
        }));
  }

  @Override
  public void processRecord(
      final long position,
      final TypedRecord<DeploymentRecord> event,
      final TypedResponseWriter responseWriter,
      final TypedStreamWriter streamWriter,
      final Consumer<SideEffectProducer> sideEffect) {

    final DeploymentRecord deploymentEvent = event.getValue();
    final long key = event.getKey();

    final ExpandableArrayBuffer buffer = new ExpandableArrayBuffer();
    deploymentEvent.write(buffer, 0);

    final DirectBuffer bufferView = new UnsafeBuffer();
    bufferView.wrap(buffer, 0, deploymentEvent.getLength());

    distributeDeployment(key, position, bufferView, streamWriter);
  }

  private void distributeDeployment(
      final long key,
      final long position,
      final DirectBuffer buffer,
<<<<<<< HEAD
      TypedStreamWriter logStreamWriter) {
=======
      final TypedStreamWriter logStreamWriter) {
>>>>>>> 2d45a9ae
    final ActorFuture<Void> pushDeployment =
        deploymentDistributor.pushDeployment(key, position, buffer);

    actor.runOnCompletion(
        pushDeployment, (aVoid, throwable) -> writeCreatingDeploymentCommand(logStreamWriter, key));
  }

  private void writeCreatingDeploymentCommand(
<<<<<<< HEAD
      TypedStreamWriter logStreamWriter, final long deploymentKey) {
=======
      final TypedStreamWriter logStreamWriter, final long deploymentKey) {
>>>>>>> 2d45a9ae
    final PendingDeploymentDistribution pendingDeploymentDistribution =
        deploymentDistributor.removePendingDeployment(deploymentKey);
    final DirectBuffer buffer = pendingDeploymentDistribution.getDeployment();
    final long sourcePosition = pendingDeploymentDistribution.getSourcePosition();

    final DeploymentRecord deploymentRecord = new DeploymentRecord();
    deploymentRecord.wrap(buffer);
    final RecordMetadata recordMetadata = new RecordMetadata();
    recordMetadata
        .intent(DeploymentIntent.DISTRIBUTED)
        .valueType(ValueType.DEPLOYMENT)
        .recordType(RecordType.EVENT);

    actor.runUntilDone(
        () -> {
          // we can re-use the write because we are running in the same actor/thread
          logStreamWriter.reset();
          logStreamWriter.configureSourceContext(sourcePosition);
          logStreamWriter.appendFollowUpEvent(
              deploymentKey, DeploymentIntent.DISTRIBUTED, deploymentRecord);

          final long position = logStreamWriter.flush();
          if (position < 0) {
            actor.yield();
          } else {
            actor.done();
          }
        });
  }
}<|MERGE_RESOLUTION|>--- conflicted
+++ resolved
@@ -30,11 +30,7 @@
 
   private final DeploymentsState deploymentsState;
   private final DeploymentDistributor deploymentDistributor;
-<<<<<<< HEAD
-  private ActorControl actor;
-=======
   private final ActorControl actor;
->>>>>>> 2d45a9ae
 
   public DeploymentDistributeProcessor(
       final ActorControl actor,
@@ -46,24 +42,11 @@
   }
 
   @Override
-<<<<<<< HEAD
-  public void onOpen(final ReadonlyProcessingContext processingContext) {
-    actor = processingContext.getActor();
-  }
-
-  @Override
-  public void onRecovered(ReadonlyProcessingContext context) {
-    actor.submit(() -> reprocessPendingDeployments(context.getLogStreamWriter()));
-  }
-
-  private void reprocessPendingDeployments(TypedStreamWriter logStreamWriter) {
-=======
   public void onRecovered(final ReadonlyProcessingContext context) {
     actor.submit(() -> reprocessPendingDeployments(context.getLogStreamWriter()));
   }
 
   private void reprocessPendingDeployments(final TypedStreamWriter logStreamWriter) {
->>>>>>> 2d45a9ae
     deploymentsState.foreachPending(
         ((pendingDeploymentDistribution, key) -> {
           final ExpandableArrayBuffer buffer = new ExpandableArrayBuffer();
@@ -99,11 +82,7 @@
       final long key,
       final long position,
       final DirectBuffer buffer,
-<<<<<<< HEAD
-      TypedStreamWriter logStreamWriter) {
-=======
       final TypedStreamWriter logStreamWriter) {
->>>>>>> 2d45a9ae
     final ActorFuture<Void> pushDeployment =
         deploymentDistributor.pushDeployment(key, position, buffer);
 
@@ -112,11 +91,7 @@
   }
 
   private void writeCreatingDeploymentCommand(
-<<<<<<< HEAD
-      TypedStreamWriter logStreamWriter, final long deploymentKey) {
-=======
       final TypedStreamWriter logStreamWriter, final long deploymentKey) {
->>>>>>> 2d45a9ae
     final PendingDeploymentDistribution pendingDeploymentDistribution =
         deploymentDistributor.removePendingDeployment(deploymentKey);
     final DirectBuffer buffer = pendingDeploymentDistribution.getDeployment();
