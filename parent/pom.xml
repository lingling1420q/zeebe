<project xmlns="http://maven.apache.org/POM/4.0.0" xmlns:xsi="http://www.w3.org/2001/XMLSchema-instance" xsi:schemaLocation="http://maven.apache.org/POM/4.0.0 http://maven.apache.org/xsd/maven-4.0.0.xsd">

  <modelVersion>4.0.0</modelVersion>
  <name>Zeebe Parent</name>
  <artifactId>zeebe-parent</artifactId>
  <version>0.22.3-SNAPSHOT</version>
  <packaging>pom</packaging>
  <inceptionYear>2017</inceptionYear>
  <url>http://zeebe.io/</url>

  <parent>
    <groupId>io.zeebe</groupId>
    <artifactId>zeebe-bom</artifactId>
    <version>0.22.3-SNAPSHOT</version>
    <relativePath>../bom</relativePath>
  </parent>

  <licenses>
    <license>
      <name>Zeebe Community License v1.0</name>
      <url>https://zeebe.io/legal/zeebe-community-license-1.0</url>
    </license>
  </licenses>

  <properties>

    <!-- Zeebe Community License v1.0 header -->
    <license.header>${maven.multiModuleProjectDirectory}/parent/COPYING-HEADER.txt</license.header>

    <project.build.sourceEncoding>utf-8</project.build.sourceEncoding>
    <!-- disable jdk8 javadoc checks on release build -->
    <additionalparam>-Xdoclint:none</additionalparam>
    <checkstyle.config.location>.checkstyle.xml</checkstyle.config.location>
    <spotbugs.include>spotbugs/spotbugs-include.xml</spotbugs.include>
    <spotbugs.exclude>spotbugs/spotbugs-exclude.xml</spotbugs.exclude>

    <!-- EXTERNAL LIBS -->
    <version.agrona>1.3.0</version.agrona>
    <version.animal-sniffer>1.18</version.animal-sniffer>
<<<<<<< HEAD
    <version.assertj>3.15.0</version.assertj>
    <version.atomix>3.2.0-SNAPSHOT</version.atomix>
=======
    <version.assertj>3.14.0</version.assertj>
    <version.atomix>3.2.0-alpha12</version.atomix>
>>>>>>> b1aff59b
    <version.camunda>7.12.0</version.camunda>
    <version.commons-lang>3.9</version.commons-lang>
    <version.commons-logging>1.2</version.commons-logging>
    <version.commons-math>3.6.1</version.commons-math>
    <version.commons-codec>1.14</version.commons-codec>
    <version.elasticsearch>6.8.6</version.elasticsearch>
    <version.error-prone>2.3.4</version.error-prone>
    <version.grpc>1.27.0</version.grpc>
    <version.gson>2.8.6</version.gson>
    <version.guava>28.2-jre</version.guava>
    <version.hamcrest>2.2</version.hamcrest>
    <version.hppc>0.8.1</version.hppc>
    <version.httpasyncclient>4.1.4</version.httpasyncclient>
    <version.httpclient>4.5.11</version.httpclient>
    <version.httpcomponents>4.4.13</version.httpcomponents>
    <version.jackson>2.10.2.20200130</version.jackson>
    <version.java-grpc-prometheus>0.3.0</version.java-grpc-prometheus>
    <version.junit>4.13</version.junit>
    <version.log4j>2.13.0</version.log4j>
    <version.mockito>3.2.4</version.mockito>
    <version.model>7.7.0</version.model>
    <version.msgpack>0.8.20</version.msgpack>
    <version.netty>4.1.39.Final</version.netty>
    <version.netty-tcnative>2.0.28.Final</version.netty-tcnative>
    <version.objenesis>3.1</version.objenesis>
    <version.prometheus>0.8.1</version.prometheus>
    <version.protobuf>3.11.3</version.protobuf>
    <version.rocksdbjni>6.5.3</version.rocksdbjni>
    <version.sbe>1.16.1</version.sbe>
    <version.scala-parser>1.1.2</version.scala-parser>
    <version.scala>2.13.1</version.scala>
    <version.slf4j>1.7.30</version.slf4j>
    <version.snakeyaml>1.25</version.snakeyaml>
    <version.toml>0.7.2</version.toml>
    <version.javax>1.3.2</version.javax>
    <version.wiremock>2.26.0</version.wiremock>
    <version.asm>7.3.1</version.asm>
    <version.testcontainers>1.12.5</version.testcontainers>
    <version.netflix.concurrency>0.3.6</version.netflix.concurrency>

    <!-- maven plugins -->
    <plugin.version.antrun>1.8</plugin.version.antrun>
    <plugin.version.appassembler>2.1.0</plugin.version.appassembler>
    <plugin.version.build-helper>3.0.0</plugin.version.build-helper>
    <plugin.version.checkstyle>3.1.0</plugin.version.checkstyle>
    <plugin.version.compiler>3.8.1</plugin.version.compiler>
    <plugin.version.exec>1.6.0</plugin.version.exec>
    <plugin.version.failsafe>3.0.0-M4</plugin.version.failsafe>
    <plugin.version.fmt>2.9</plugin.version.fmt>
    <plugin.version.license>3.0</plugin.version.license>
    <plugin.version.protobuf-maven-plugin>0.6.1</plugin.version.protobuf-maven-plugin>
    <plugin.version.proto-backwards-compatibility>1.0.5
    </plugin.version.proto-backwards-compatibility>
    <plugin.version.replacer>1.5.3</plugin.version.replacer>
    <plugin.version.resources>3.1.0</plugin.version.resources>
    <plugin.version.scala>4.3.1</plugin.version.scala>
    <plugin.version.shade>3.2.1</plugin.version.shade>
    <plugin.version.surefire>3.0.0-M4</plugin.version.surefire>
    <plugin.version.versions>2.7</plugin.version.versions>
    <plugin.version.enforcer>3.0.0-M3</plugin.version.enforcer>
    <plugin.version.dependency>3.1.1</plugin.version.dependency>
    <plugin.version.spotbugs>3.1.12.2</plugin.version.spotbugs>
    <plugin.version.sonar>3.7.0.1746</plugin.version.sonar>
    <plugin.version.clirr>2.8</plugin.version.clirr>

    <!-- maven extensions -->
    <extension.version.os-maven-plugin>1.6.2</extension.version.os-maven-plugin>

    <!-- version against which backwards compatibility is checked -->
    <backwards.compat.version>0.23.0-alpha1</backwards.compat.version>
    <ignored.changes.file>ignored-changes.xml</ignored.changes.file>
  </properties>

  <dependencyManagement>
    <dependencies>
      <dependency>
        <groupId>io.zeebe</groupId>
        <artifactId>zeebe-broker</artifactId>
        <version>${project.version}</version>
        <classifier>tests</classifier>
        <type>test-jar</type>
      </dependency>

      <dependency>
        <groupId>io.zeebe</groupId>
        <artifactId>zeebe-workflow-engine</artifactId>
        <version>${project.version}</version>
        <classifier>tests</classifier>
        <type>test-jar</type>
      </dependency>

      <dependency>
        <groupId>io.zeebe</groupId>
        <artifactId>zeebe-logstreams</artifactId>
        <version>${project.version}</version>
        <classifier>tests</classifier>
        <type>test-jar</type>
      </dependency>

      <dependency>
        <groupId>org.agrona</groupId>
        <artifactId>agrona</artifactId>
        <version>${version.agrona}</version>
      </dependency>

      <dependency>
        <groupId>com.fasterxml.jackson</groupId>
        <artifactId>jackson-bom</artifactId>
        <version>${version.jackson}</version>
        <scope>import</scope>
        <type>pom</type>
      </dependency>

      <dependency>
        <groupId>org.msgpack</groupId>
        <artifactId>msgpack-core</artifactId>
        <version>${version.msgpack}</version>
      </dependency>

      <dependency>
        <groupId>org.msgpack</groupId>
        <artifactId>jackson-dataformat-msgpack</artifactId>
        <version>${version.msgpack}</version>
      </dependency>

      <dependency>
        <groupId>junit</groupId>
        <artifactId>junit</artifactId>
        <version>${version.junit}</version>
      </dependency>

      <dependency>
        <groupId>org.mockito</groupId>
        <artifactId>mockito-core</artifactId>
        <version>${version.mockito}</version>
      </dependency>

      <dependency>
        <groupId>org.assertj</groupId>
        <artifactId>assertj-core</artifactId>
        <version>${version.assertj}</version>
      </dependency>

      <dependency>
        <groupId>com.moandjiezana.toml</groupId>
        <artifactId>toml4j</artifactId>
        <version>${version.toml}</version>
      </dependency>

      <dependency>
        <groupId>uk.co.real-logic</groupId>
        <artifactId>sbe-tool</artifactId>
        <version>${version.sbe}</version>
      </dependency>

      <dependency>
        <groupId>org.slf4j</groupId>
        <artifactId>slf4j-api</artifactId>
        <version>${version.slf4j}</version>
      </dependency>

      <dependency>
        <groupId>org.apache.logging.log4j</groupId>
        <artifactId>log4j-api</artifactId>
        <version>${version.log4j}</version>
      </dependency>

      <dependency>
        <groupId>org.apache.logging.log4j</groupId>
        <artifactId>log4j-slf4j-impl</artifactId>
        <version>${version.log4j}</version>
      </dependency>

      <dependency>
        <groupId>org.apache.logging.log4j</groupId>
        <artifactId>log4j-core</artifactId>
        <version>${version.log4j}</version>
      </dependency>

      <dependency>
        <groupId>org.hamcrest</groupId>
        <artifactId>hamcrest</artifactId>
        <version>${version.hamcrest}</version>
      </dependency>

      <dependency>
        <groupId>org.hamcrest</groupId>
        <artifactId>hamcrest-core</artifactId>
        <version>${version.hamcrest}</version>
      </dependency>

      <dependency>
        <groupId>org.scala-lang</groupId>
        <artifactId>scala-library</artifactId>
        <version>${version.scala}</version>
      </dependency>

      <dependency>
        <groupId>org.scala-lang.modules</groupId>
        <artifactId>scala-parser-combinators_2.13</artifactId>
        <version>${version.scala-parser}</version>
      </dependency>

      <dependency>
        <groupId>org.camunda.bpm.model</groupId>
        <artifactId>camunda-xml-model</artifactId>
        <version>${version.camunda}</version>
      </dependency>

      <dependency>
        <groupId>org.rocksdb</groupId>
        <artifactId>rocksdbjni</artifactId>
        <version>${version.rocksdbjni}</version>
      </dependency>

      <dependency>
        <groupId>io.zeebe</groupId>
        <artifactId>atomix</artifactId>
        <version>${version.atomix}</version>
      </dependency>

      <dependency>
        <groupId>io.zeebe</groupId>
        <artifactId>atomix-cluster</artifactId>
        <version>${version.atomix}</version>
      </dependency>

      <dependency>
        <groupId>io.zeebe</groupId>
        <artifactId>atomix-primitive</artifactId>
        <version>${version.atomix}</version>
      </dependency>

      <dependency>
        <groupId>io.zeebe</groupId>
        <artifactId>atomix-utils</artifactId>
        <version>${version.atomix}</version>
      </dependency>

      <dependency>
        <groupId>io.zeebe</groupId>
        <artifactId>atomix-raft</artifactId>
        <version>${version.atomix}</version>
      </dependency>

      <dependency>
        <groupId>io.zeebe</groupId>
        <artifactId>atomix-storage</artifactId>
        <version>${version.atomix}</version>
      </dependency>

      <dependency>
        <groupId>io.grpc</groupId>
        <artifactId>grpc-core</artifactId>
        <version>${version.grpc}</version>
      </dependency>

      <dependency>
        <groupId>io.grpc</groupId>
        <artifactId>grpc-api</artifactId>
        <version>${version.grpc}</version>
      </dependency>

      <dependency>
        <groupId>io.grpc</groupId>
        <artifactId>grpc-protobuf</artifactId>
        <version>${version.grpc}</version>
      </dependency>

      <dependency>
        <groupId>io.grpc</groupId>
        <artifactId>grpc-protobuf-lite</artifactId>
        <version>${version.grpc}</version>
      </dependency>

      <dependency>
        <groupId>io.grpc</groupId>
        <artifactId>grpc-stub</artifactId>
        <version>${version.grpc}</version>
      </dependency>

      <dependency>
        <groupId>com.google.protobuf</groupId>
        <artifactId>protobuf-java</artifactId>
        <version>${version.protobuf}</version>
      </dependency>

      <dependency>
        <groupId>com.google.protobuf</groupId>
        <artifactId>protobuf-java-util</artifactId>
        <version>${version.protobuf}</version>
      </dependency>

      <dependency>
        <groupId>io.grpc</groupId>
        <artifactId>grpc-netty</artifactId>
        <version>${version.grpc}</version>
      </dependency>

      <dependency>
        <groupId>io.grpc</groupId>
        <artifactId>grpc-testing</artifactId>
        <version>${version.grpc}</version>
      </dependency>

      <dependency>
        <groupId>io.netty</groupId>
        <artifactId>netty-tcnative-boringssl-static</artifactId>
        <version>${version.netty-tcnative}</version>
      </dependency>

      <dependency>
        <groupId>org.elasticsearch</groupId>
        <artifactId>elasticsearch</artifactId>
        <version>${version.elasticsearch}</version>
      </dependency>

      <dependency>
        <groupId>org.elasticsearch</groupId>
        <artifactId>elasticsearch-x-content</artifactId>
        <version>${version.elasticsearch}</version>
      </dependency>

      <dependency>
        <groupId>org.elasticsearch.client</groupId>
        <artifactId>elasticsearch-rest-high-level-client</artifactId>
        <version>${version.elasticsearch}</version>
      </dependency>

      <dependency>
        <groupId>org.elasticsearch.client</groupId>
        <artifactId>elasticsearch-rest-client</artifactId>
        <version>${version.elasticsearch}</version>
      </dependency>

      <dependency>
        <groupId>com.google.guava</groupId>
        <artifactId>guava</artifactId>
        <version>${version.guava}</version>
      </dependency>

      <dependency>
        <groupId>com.google.code.gson</groupId>
        <artifactId>gson</artifactId>
        <version>${version.gson}</version>
      </dependency>

      <dependency>
        <groupId>org.codehaus.mojo</groupId>
        <artifactId>animal-sniffer-annotations</artifactId>
        <version>${version.animal-sniffer}</version>
      </dependency>

      <dependency>
        <groupId>com.google.errorprone</groupId>
        <artifactId>error_prone_annotations</artifactId>
        <version>${version.error-prone}</version>
      </dependency>

      <dependency>
        <groupId>org.objenesis</groupId>
        <artifactId>objenesis</artifactId>
        <version>${version.objenesis}</version>
      </dependency>

      <dependency>
        <groupId>org.yaml</groupId>
        <artifactId>snakeyaml</artifactId>
        <version>${version.snakeyaml}</version>
      </dependency>

      <dependency>
        <groupId>org.apache.commons</groupId>
        <artifactId>commons-lang3</artifactId>
        <version>${version.commons-lang}</version>
      </dependency>

      <dependency>
        <groupId>org.apache.commons</groupId>
        <artifactId>commons-math3</artifactId>
        <version>${version.commons-math}</version>
      </dependency>

      <dependency>
        <groupId>commons-logging</groupId>
        <artifactId>commons-logging</artifactId>
        <version>${version.commons-logging}</version>
      </dependency>

      <dependency>
        <groupId>org.apache.httpcomponents</groupId>
        <artifactId>httpcore</artifactId>
        <version>${version.httpcomponents}</version>
      </dependency>

      <dependency>
        <groupId>org.apache.httpcomponents</groupId>
        <artifactId>httpcore-nio</artifactId>
        <version>${version.httpcomponents}</version>
      </dependency>

      <dependency>
        <groupId>org.apache.httpcomponents</groupId>
        <artifactId>httpasyncclient</artifactId>
        <version>${version.httpasyncclient}</version>
      </dependency>

      <dependency>
        <groupId>org.apache.httpcomponents</groupId>
        <artifactId>httpclient</artifactId>
        <version>${version.httpclient}</version>
      </dependency>

      <dependency>
        <groupId>commons-codec</groupId>
        <artifactId>commons-codec</artifactId>
        <version>${version.commons-codec}</version>
      </dependency>

      <dependency>
        <groupId>com.carrotsearch</groupId>
        <artifactId>hppc</artifactId>
        <version>${version.hppc}</version>
      </dependency>

      <dependency>
        <groupId>io.prometheus</groupId>
        <artifactId>simpleclient</artifactId>
        <version>${version.prometheus}</version>
      </dependency>

      <dependency>
        <groupId>io.prometheus</groupId>
        <artifactId>simpleclient_common</artifactId>
        <version>${version.prometheus}</version>
      </dependency>

      <dependency>
        <groupId>io.prometheus</groupId>
        <artifactId>simpleclient_hotspot</artifactId>
        <version>${version.prometheus}</version>
      </dependency>

      <dependency>
        <groupId>io.prometheus</groupId>
        <artifactId>simpleclient_httpserver</artifactId>
        <version>${version.prometheus}</version>
      </dependency>

      <dependency>
        <groupId>me.dinowernli</groupId>
        <artifactId>java-grpc-prometheus</artifactId>
        <version>${version.java-grpc-prometheus}</version>
        <exclusions>
          <exclusion>
            <groupId>io.grpc</groupId>
            <artifactId>grpc-all</artifactId>
          </exclusion>
        </exclusions>
      </dependency>

      <dependency>
        <groupId>javax.annotation</groupId>
        <artifactId>javax.annotation-api</artifactId>
        <version>${version.javax}</version>
      </dependency>

      <dependency>
        <groupId>com.github.tomakehurst</groupId>
        <artifactId>wiremock-jre8</artifactId>
        <version>${version.wiremock}</version>
      </dependency>

      <dependency>
        <!-- NOTE: required because of https://github.com/tomakehurst/wiremock/issues/1083-->
        <groupId>org.ow2.asm</groupId>
        <artifactId>asm</artifactId>
        <version>${version.asm}</version>
      </dependency>

      <dependency>
        <groupId>org.testcontainers</groupId>
        <artifactId>testcontainers</artifactId>
        <version>${version.testcontainers}</version>
      </dependency>


      <dependency>
        <groupId>com.netflix.concurrency-limits</groupId>
        <artifactId>concurrency-limits-core</artifactId>
        <version>${version.netflix.concurrency}</version>
      </dependency>

    </dependencies>
  </dependencyManagement>

  <dependencies>
    <dependency>
      <groupId>io.zeebe</groupId>
      <artifactId>zeebe-build-tools</artifactId>
      <scope>test</scope>
    </dependency>

    <dependency>
      <groupId>org.apache.logging.log4j</groupId>
      <artifactId>log4j-core</artifactId>
      <scope>test</scope>
    </dependency>

    <dependency>
      <groupId>org.apache.logging.log4j</groupId>
      <artifactId>log4j-slf4j-impl</artifactId>
      <scope>test</scope>
    </dependency>
  </dependencies>

  <build>
    <extensions>
      <extension>
        <groupId>kr.motd.maven</groupId>
        <artifactId>os-maven-plugin</artifactId>
        <version>${extension.version.os-maven-plugin}</version>
      </extension>
    </extensions>

    <pluginManagement>
      <plugins>
        <!-- MAVEN COMPILER -->
        <plugin>
          <groupId>org.apache.maven.plugins</groupId>
          <artifactId>maven-compiler-plugin</artifactId>
          <version>${plugin.version.compiler}</version>
          <configuration>
            <release>${version.java}</release>
          </configuration>
        </plugin>

        <plugin>
          <groupId>org.codehaus.mojo</groupId>
          <artifactId>clirr-maven-plugin</artifactId>
          <version>${plugin.version.clirr}</version>
          <configuration>
            <comparisonVersion>${backwards.compat.version}</comparisonVersion>
            <ignoredDifferencesFile>${ignored.changes.file}</ignoredDifferencesFile>
          </configuration>
          <executions>
            <execution>
              <goals>
                <goal>check</goal>
              </goals>
              <phase>verify</phase>
            </execution>
          </executions>
        </plugin>

        <plugin>
          <groupId>org.apache.maven.plugins</groupId>
          <artifactId>maven-javadoc-plugin</artifactId>
          <version>${plugin.version.javadoc}</version>
          <configuration>
            <source>${version.java}</source>
            <quiet>true</quiet>
            <additionalOptions>-Xdoclint:none</additionalOptions>
            <additionalDependencies>
              <additionalDependency>
                <groupId>javax.annotation</groupId>
                <artifactId>javax.annotation-api</artifactId>
                <version>1.3.2</version>
              </additionalDependency>
            </additionalDependencies>
          </configuration>
          <executions>
            <execution>
              <id>attach-javadocs</id>
              <goals>
                <goal>jar</goal>
              </goals>
            </execution>
          </executions>
        </plugin>

        <!-- LICENSE PLUGIN -->
        <plugin>
          <groupId>com.mycila</groupId>
          <artifactId>license-maven-plugin</artifactId>
          <version>${plugin.version.license}</version>
          <configuration>
            <header>${license.header}</header>
            <properties>
              <owner>camunda services GmbH</owner>
              <email>info@camunda.com</email>
            </properties>
            <includes>
              <include>**/*.java</include>
              <include>**/*.scala</include>
            </includes>
            <mapping>
              <java>SLASHSTAR_STYLE</java>
            </mapping>
          </configuration>
          <executions>
            <execution>
              <id>add-license</id>
              <phase>compile</phase>
              <goals>
                <goal>format</goal>
              </goals>
            </execution>
          </executions>
        </plugin>

        <!-- CHECKSTYLE -->
        <plugin>
          <groupId>org.apache.maven.plugins</groupId>
          <artifactId>maven-checkstyle-plugin</artifactId>
          <version>${plugin.version.checkstyle}</version>
          <!-- dependency on build tool to reference the checkstyle cfg -->
          <dependencies>
            <dependency>
              <groupId>io.zeebe</groupId>
              <artifactId>zeebe-build-tools</artifactId>
              <version>${project.version}</version>
            </dependency>
          </dependencies>
          <configuration>
            <configLocation>check/.checkstyle.xml</configLocation>
            <includeTestSourceDirectory>true</includeTestSourceDirectory>
            <encoding>UTF-8</encoding>
            <failOnViolation>true</failOnViolation>
            <sourceDirectories>
              <sourceDirectory>${project.build.sourceDirectory}</sourceDirectory>
              <sourceDirectory>${project.build.testSourceDirectory}</sourceDirectory>
            </sourceDirectories>
          </configuration>
          <executions>
            <execution>
              <id>validate-java</id>
              <phase>validate</phase>
              <goals>
                <goal>check</goal>
              </goals>
              <configuration>
              </configuration>
            </execution>
          </executions>
        </plugin>

        <!-- MAVEN SUREFIRE -->
        <plugin>
          <groupId>org.apache.maven.plugins</groupId>
          <artifactId>maven-surefire-plugin</artifactId>
          <version>${plugin.version.surefire}</version>
          <configuration>
            <failIfNoTests>false</failIfNoTests>
            <trimStackTrace>false</trimStackTrace>
            <redirectTestOutputToFile>true</redirectTestOutputToFile>
            <properties>
              <property>
                <name>listener</name>
                <value>io.zeebe.ZeebeTestListener</value>
              </property>
            </properties>
          </configuration>
        </plugin>

        <plugin>
          <groupId>org.apache.maven.plugins</groupId>
          <artifactId>maven-failsafe-plugin</artifactId>
          <version>${plugin.version.failsafe}</version>
          <executions>
            <execution>
              <goals>
                <goal>integration-test</goal>
                <goal>verify</goal>
              </goals>
            </execution>
          </executions>
          <configuration>
            <failIfNoTests>false</failIfNoTests>
            <trimStackTrace>false</trimStackTrace>
            <redirectTestOutputToFile>true</redirectTestOutputToFile>
            <properties>
              <property>
                <name>listener</name>
                <value>io.zeebe.ZeebeTestListener</value>
              </property>
            </properties>
          </configuration>
        </plugin>

        <!-- Build Helper Plugin -->
        <plugin>
          <groupId>org.codehaus.mojo</groupId>
          <artifactId>build-helper-maven-plugin</artifactId>
          <version>${plugin.version.build-helper}</version>
        </plugin>

        <!-- Shade Plugin -->
        <plugin>
          <groupId>org.apache.maven.plugins</groupId>
          <artifactId>maven-shade-plugin</artifactId>
          <version>${plugin.version.shade}</version>
        </plugin>

        <!-- App Assembler Plugin -->
        <plugin>
          <groupId>org.codehaus.mojo</groupId>
          <artifactId>appassembler-maven-plugin</artifactId>
          <version>${plugin.version.appassembler}</version>
        </plugin>

        <!-- Exec Plugin -->
        <plugin>
          <groupId>org.codehaus.mojo</groupId>
          <artifactId>exec-maven-plugin</artifactId>
          <version>${plugin.version.exec}</version>
          <configuration>
            <!-- Define system properties in one place, see https://github.com/camunda-zeebe/zeebe/issues/377 -->
            <systemProperties>
              <systemProperty>
                <key>sbe.output.dir</key>
                <value>${project.build.directory}/generated-sources/sbe</value>
              </systemProperty>
              <systemProperty>
                <key>sbe.java.generate.interfaces</key>
                <value>true</value>
              </systemProperty>
              <systemProperty>
                <key>sbe.decode.unknown.enum.values</key>
                <value>true</value>
              </systemProperty>
              <systemProperty>
                <key>sbe.xinclude.aware</key>
                <value>true</value>
              </systemProperty>
            </systemProperties>
          </configuration>
        </plugin>

        <!-- Resources Plugin -->
        <plugin>
          <groupId>org.apache.maven.plugins</groupId>
          <artifactId>maven-resources-plugin</artifactId>
          <version>${plugin.version.resources}</version>
        </plugin>

        <!-- Scala Plugin -->
        <plugin>
          <groupId>net.alchim31.maven</groupId>
          <artifactId>scala-maven-plugin</artifactId>
          <version>${plugin.version.scala}</version>
          <executions>
            <execution>
              <id>scala-compile-first</id>
              <phase>process-resources</phase>
              <goals>
                <goal>add-source</goal>
                <goal>compile</goal>
              </goals>
            </execution>
            <execution>
              <id>scala-test-compile</id>
              <phase>process-test-resources</phase>
              <goals>
                <goal>testCompile</goal>
              </goals>
            </execution>
          </executions>
          <configuration>
            <scalaVersion>${version.scala}</scalaVersion>
          </configuration>
        </plugin>

        <!--This plugin's configuration is used to store Eclipse m2e settings
          only. It has no influence on the Maven build itself. -->
        <plugin>
          <groupId>org.eclipse.m2e</groupId>
          <artifactId>lifecycle-mapping</artifactId>
          <version>1.0.0</version>
          <configuration>
            <lifecycleMappingMetadata>
              <pluginExecutions>
                <pluginExecution>
                  <pluginExecutionFilter>
                    <groupId>org.codehaus.mojo</groupId>
                    <artifactId>exec-maven-plugin</artifactId>
                    <versionRange>[1.3.2,)</versionRange>
                    <goals>
                      <goal>java</goal>
                    </goals>
                  </pluginExecutionFilter>
                  <action>
                    <ignore />
                  </action>
                </pluginExecution>
              </pluginExecutions>
            </lifecycleMappingMetadata>
          </configuration>
        </plugin>

        <!-- Ant run plugin -->
        <plugin>
          <groupId>org.apache.maven.plugins</groupId>
          <artifactId>maven-antrun-plugin</artifactId>
          <version>${plugin.version.antrun}</version>
        </plugin>

        <!-- Versions plugin to update versions in pom files -->
        <plugin>
          <groupId>org.codehaus.mojo</groupId>
          <artifactId>versions-maven-plugin</artifactId>
          <version>${plugin.version.versions}</version>
        </plugin>

        <!-- Google code format plugin -->
        <plugin>
          <groupId>com.coveo</groupId>
          <artifactId>fmt-maven-plugin</artifactId>
          <version>${plugin.version.fmt}</version>
          <executions>
            <execution>
              <goals>
                <goal>format</goal>
              </goals>
            </execution>
          </executions>
        </plugin>

        <plugin>
          <groupId>org.xolstice.maven.plugins</groupId>
          <artifactId>protobuf-maven-plugin</artifactId>
          <version>${plugin.version.protobuf-maven-plugin}</version>
          <configuration>
            <protocArtifact>
              com.google.protobuf:protoc:${version.protobuf}:exe:${os.detected.classifier}
            </protocArtifact>
            <pluginId>grpc-java</pluginId>
            <pluginArtifact>
              io.grpc:protoc-gen-grpc-java:${version.grpc}:exe:${os.detected.classifier}
            </pluginArtifact>
          </configuration>
          <executions>
            <execution>
              <goals>
                <goal>compile</goal>
                <goal>compile-custom</goal>
              </goals>
            </execution>
          </executions>
        </plugin>

        <plugin>
          <groupId>com.salesforce.servicelibs</groupId>
          <artifactId>proto-backwards-compatibility</artifactId>
          <version>${plugin.version.proto-backwards-compatibility}</version>
          <configuration>
            <protoSourceRoot>${project.basedir}/src/main/proto</protoSourceRoot>
          </configuration>
          <executions>
            <execution>
              <goals>
                <goal>backwards-compatibility-check</goal>
              </goals>
            </execution>
          </executions>
        </plugin>

        <plugin>
          <groupId>com.google.code.maven-replacer-plugin</groupId>
          <artifactId>replacer</artifactId>
          <version>${plugin.version.replacer}</version>
        </plugin>

        <plugin>
          <groupId>org.apache.maven.plugins</groupId>
          <artifactId>maven-enforcer-plugin</artifactId>
          <version>${plugin.version.enforcer}</version>
          <executions>
            <execution>
              <id>enforce-dependency-convergence</id>
              <goals>
                <goal>enforce</goal>
              </goals>
              <configuration>
                <rules>
                  <dependencyConvergence />
                </rules>
              </configuration>
            </execution>
          </executions>
        </plugin>

        <plugin>
          <groupId>org.apache.maven.plugins</groupId>
          <artifactId>maven-dependency-plugin</artifactId>
          <version>${plugin.version.dependency}</version>
          <!-- To run with Java 11 - https://issues.apache.org/jira/browse/MDEP-613-->
          <dependencies>
            <dependency>
              <groupId>org.apache.maven.shared</groupId>
              <artifactId>maven-dependency-analyzer</artifactId>
              <version>1.11.1</version>
            </dependency>
          </dependencies>

          <executions>
            <execution>
              <id>analyze-dependencies</id>
              <goals>
                <goal>analyze-only</goal>
              </goals>
              <configuration>
                <failOnWarning>true</failOnWarning>
                <outputXML>true</outputXML>
                <!-- dependencies not directly used in all projects during tests -->
                <ignoredUnusedDeclaredDependencies>
                  <dep>org.apache.logging.log4j:log4j-slf4j-impl</dep>
                  <dep>org.apache.logging.log4j:log4j-core</dep>
                  <dep>io.zeebe:zeebe-build-tools</dep>
                  <dep>io.zeebe:zeebe-gateway-protocol</dep>
                  <dep>org.ow2.asm:asm</dep>
                </ignoredUnusedDeclaredDependencies>
              </configuration>
            </execution>
          </executions>
        </plugin>

        <plugin>
          <groupId>org.apache.maven.plugins</groupId>
          <artifactId>maven-jar-plugin</artifactId>
          <version>3.2.0</version>
          <configuration>
            <useDefaultManifestFile>false</useDefaultManifestFile>
          </configuration>
        </plugin>

      </plugins>

    </pluginManagement>

    <plugins>
      <plugin>
        <groupId>org.apache.maven.plugins</groupId>
        <artifactId>maven-compiler-plugin</artifactId>
      </plugin>

      <plugin>
        <groupId>com.mycila</groupId>
        <artifactId>license-maven-plugin</artifactId>
      </plugin>

      <plugin>
        <groupId>org.apache.maven.plugins</groupId>
        <artifactId>maven-checkstyle-plugin</artifactId>
      </plugin>

      <plugin>
        <groupId>org.apache.maven.plugins</groupId>
        <artifactId>maven-surefire-plugin</artifactId>
      </plugin>

      <plugin>
        <groupId>com.coveo</groupId>
        <artifactId>fmt-maven-plugin</artifactId>
      </plugin>

      <plugin>
        <groupId>org.apache.maven.plugins</groupId>
        <artifactId>maven-enforcer-plugin</artifactId>
      </plugin>

      <plugin>
        <groupId>org.apache.maven.plugins</groupId>
        <artifactId>maven-dependency-plugin</artifactId>
      </plugin>
    </plugins>
  </build>

  <profiles>
    <profile>
      <id>skip-unstable-tests</id>
      <build>
        <plugins>
          <plugin>
            <groupId>org.apache.maven.plugins</groupId>
            <artifactId>maven-surefire-plugin</artifactId>
            <configuration>
              <excludedGroups>io.zeebe.UnstableTest</excludedGroups>
            </configuration>
          </plugin>
        </plugins>
      </build>
    </profile>

    <profile>
      <id>skip-unstable-ci</id>
      <build>
        <plugins>
          <plugin>
            <groupId>org.apache.maven.plugins</groupId>
            <artifactId>maven-surefire-plugin</artifactId>
            <configuration>
              <excludedGroups>io.zeebe.UnstableCI</excludedGroups>
            </configuration>
          </plugin>
        </plugins>
      </build>
    </profile>

    <profile>
      <id>parallel-tests</id>
      <build>
        <plugins>
          <plugin>
            <groupId>org.apache.maven.plugins</groupId>
            <artifactId>maven-surefire-plugin</artifactId>
            <configuration>
              <forkCount>0.5C</forkCount>
              <reuseForks>true</reuseForks>
              <systemPropertyVariables>
                <!-- use two dollar signs to prevent maven properties resolution, surefire will resolve
                the property later. If only ${surefire.forkNumber} is used maven will fail to resolve it
                and don't set the system property -->
                <testForkNumber>$${surefire.forkNumber}</testForkNumber>
              </systemPropertyVariables>
            </configuration>
          </plugin>
        </plugins>
      </build>
    </profile>

    <profile>
      <id>spotbugs</id>
      <build>
        <plugins>
          <plugin>
            <groupId>com.github.spotbugs</groupId>
            <artifactId>spotbugs-maven-plugin</artifactId>
            <version>${plugin.version.spotbugs}</version>
            <configuration>
              <effort>Max</effort>
              <threshold>Low</threshold>
              <xmlOutput>true</xmlOutput>
              <includeFilterFile>${spotbugs.include}</includeFilterFile>
              <excludeFilterFile>${spotbugs.exclude}</excludeFilterFile>
            </configuration>
            <executions>
              <execution>
                <goals>
                  <goal>check</goal>
                </goals>
              </execution>
            </executions>

            <!-- dependency on build tool to reference the spotbugs filter-->
            <dependencies>
              <dependency>
                <groupId>io.zeebe</groupId>
                <artifactId>zeebe-build-tools</artifactId>
                <version>${project.version}</version>
              </dependency>
            </dependencies>
          </plugin>
        </plugins>

      </build>
    </profile>

    <!--
      This profile is used to add an explicit dependency to surefire-junit. To fix the race condition
      of https://github.com/zeebe-io/zeebe/issues/2379 we download all dependencies at the beginning
      with mvn dependency:go-offline and then run the tests in offline mode. But the plugin misses
      to download the surefire-junit dependency, therefore define an explicit dependency while downloading
    -->
    <profile>
      <id>prepare-offline</id>
      <dependencies>
        <dependency>
          <groupId>org.apache.maven.surefire</groupId>
          <artifactId>surefire-junit4</artifactId>
          <version>${plugin.version.surefire}</version>
          <scope>test</scope>
        </dependency>
        <dependency>
          <groupId>org.apache.maven.surefire</groupId>
          <artifactId>surefire-junit47</artifactId>
          <version>${plugin.version.surefire}</version>
          <scope>test</scope>
        </dependency>
      </dependencies>
      <build>
        <plugins>
          <plugin>
            <groupId>org.apache.maven.plugins</groupId>
            <artifactId>maven-dependency-plugin</artifactId>
            <executions>
              <execution>
                <id>analyze-dependencies</id>
                <goals>
                  <goal>analyze-only</goal>
                </goals>
                <configuration>
                  <ignoredUnusedDeclaredDependencies combine.children="append">
                    <dep>org.apache.maven.surefire:surefire-junit4</dep>
                    <dep>org.apache.maven.surefire:surefire-junit47</dep>
                  </ignoredUnusedDeclaredDependencies>
                </configuration>
              </execution>
            </executions>
          </plugin>
        </plugins>
      </build>
    </profile>

    <!-- profile to perform only static code analysis using sonar scanner -->
    <profile>
      <id>sonar</id>
      <properties>
        <!-- sonarscanner integration -->
        <!-- sonar.login token must be passed at runtime to avoid sharing token -->
        <sonar.host.url>https://sonarcloud.io</sonar.host.url>
        <sonar.organization>zeebe-io</sonar.organization>
        <sonar.login>${env.SONARCLOUD_TOKEN}</sonar.login>
        <sonar.links.issue>${scm.url}/issues</sonar.links.issue>
      </properties>
      <build>
        <plugins>
          <plugin>
            <groupId>org.sonarsource.scanner.maven</groupId>
            <artifactId>sonar-maven-plugin</artifactId>
            <version>${plugin.version.sonar}</version>
            <executions>
              <execution>
                <phase>verify</phase>
                <goals>
                  <goal>sonar</goal>
                </goals>
              </execution>
            </executions>
          </plugin>
        </plugins>
      </build>
    </profile>
  </profiles>
</project><|MERGE_RESOLUTION|>--- conflicted
+++ resolved
@@ -37,13 +37,8 @@
     <!-- EXTERNAL LIBS -->
     <version.agrona>1.3.0</version.agrona>
     <version.animal-sniffer>1.18</version.animal-sniffer>
-<<<<<<< HEAD
-    <version.assertj>3.15.0</version.assertj>
-    <version.atomix>3.2.0-SNAPSHOT</version.atomix>
-=======
     <version.assertj>3.14.0</version.assertj>
     <version.atomix>3.2.0-alpha12</version.atomix>
->>>>>>> b1aff59b
     <version.camunda>7.12.0</version.camunda>
     <version.commons-lang>3.9</version.commons-lang>
     <version.commons-logging>1.2</version.commons-logging>
